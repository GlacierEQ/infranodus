--- conflicted
+++ resolved
@@ -32,19 +32,11 @@
 
 
             <form action='/import' name='submitform' id="submitform" method='post' enctype="multipart/form-data" class='pure-form pure-form-stacked'>
-<<<<<<< HEAD
                 Type in your search query and visualize the available results as a graph, so you can see the main topics, how they relate, what's there and what's missing.
                 <br>&nbsp;<br>
                 <input type='text' size="25" maxlength="50" name='search' id="search" class="pure-input" placeholder='search terms' value="<% if (fornode) { %><%= fornode %><% } %>" /> <br><br><input class="pure-button pure-button-primary" type='submit' name="btnSubmit" value="Import">
 
-                
-=======
 
-                <input type='text' size="25" maxlength="50" name='search' id="search" class="pure-input" placeholder='search terms' value="<% if (fornode) { %><%= fornode %><% } %>" /> <br><br><input class="pure-button pure-button-primary" type='submit' name="btnSubmit" value="Import">
-
-                <br>&nbsp;<br>
-                Type in your search query and visualize the available results as a graph, so you can see the main topics, how they relate, what's there and what's missing.
->>>>>>> 03fa95be
 
                 <br>&nbsp;<br>
                 <% include messages %>
@@ -53,11 +45,11 @@
                 <input id="source" type="radio" name="source" value="googlesearch" checked> Import from Google Search<br>
                 <input id="source" type="radio" name="source" value="googlescholar" disabled> Import from Google Scholar
                  </label>
-                
+
                 <label for="extractfilter" class="pure-checkbox">
                     <input id="extractfilter" type="checkbox" name="excludesearchquery" value="1"> exclude search terms from the graph<br>
                 </label>
-               
+
                 <label for="savegraph" class="pure-input">
                     saving in <input style="display:inline;" id="savegraph" type='text' size="10" maxlength="15" name='context' value='<% if (context) { %><%= context %><% } else { %>google<% } %>'/> context
                 </label>
@@ -117,7 +109,7 @@
                 $(this).find('input[type=submit]').attr('disabled', 'disabled');
                 $('#message').html('We are importing the data, this page will automatically reload. If this does not happen in 30 seconds, please, <a href="/<%= user.name %>/'+$('#savegraph').val()+'/edit">click here</a>.');
 
-            
+
 
         });
 
