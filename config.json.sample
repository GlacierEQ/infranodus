{
    "neo4j":  {
        "host": "localhost:7474",
        "bolt": "localhost",
        "username": "neo4j",
        "password": "Really_Secure_Local_Db_Password"
    },

    "secrets": {
        "invitation": "secretcode"
    },

    "infranodus": {
        "domain": "localhost:3000",
        "default_user": ""
    },

    "evernote": {
        "API_CONSUMER_KEY" : "app_name",
        "API_CONSUMER_SECRET" : "app_secret",
        "CALLBACK_URL": "http://localhost:3000/evernote_oauth_callback",
        "SANDBOX" : true
    },

    "twitter": {
        "consumer_key":         "secret",
        "consumer_secret":      "secret",
        "access_token":         "token-secret",
        "access_token_secret":  "token-secret"
    },

    "chargebee": {
        "site":         "",
        "api_key":      "secret",
        "redirect_url": ""
    },
<<<<<<< HEAD
        "rss_presets": {
=======

    "rss_presets": {
>>>>>>> 323ddbce
        "news": {
            "id": "news",
            "name": "News of the Day",
            "urls": [
              "https://www.theguardian.com/world/rss",
              "http://www.wsj.com/xml/rss/3_7085.xml",
              "http://rss.nytimes.com/services/xml/rss/nyt/World.xml",
              "http://feeds.washingtonpost.com/rss/world",
              "https://www.ft.com/?format=rss"
            ],
            "items": 15
        },
        "guardian": {
            "id":   "guardian",
            "name": "The Guardian RSS",
            "urls": ["https://www.theguardian.com/rss"],
            "items": 20
        },
        "ft": {
            "id":   "ft",
            "name": "FT.Com RSS",
            "urls": ["https://www.ft.com/?format=rss"],
            "items": 20
        },
        "wsj": {
            "id":   "wsj",
            "name": "Wall Street Journal RSS",
            "urls": ["http://www.wsj.com/xml/rss/3_7085.xml"],
            "items": 10
        },
        "nyt": {
            "id":   "nyt",
            "name": "New York Times RSS",
            "urls": ["http://rss.nytimes.com/services/xml/rss/nyt/World.xml"],
            "items": 20
        },
        "french": {
            "id":   "french",
            "name": "France News RSS",
            "urls": [
              "http://www.lemonde.fr/rss/une.xml",
              "http://www.bfmtv.com/rss",
              "http://www.lefigaro.fr/rss/figaro_actualites.xml",
              "http://rss.liberation.fr/rss/latest/",
              "http://www.leparisien.fr/une/rss.xml"
            ],
            "items": 15
        },
        "russian": {
            "id":   "russian",
            "name": "Russian News RSS",
            "urls": [
              "https://www.vedomosti.ru/rss/news",
              "https://meduza.io/rss/all",
              "http://static.feed.rbc.ru/rbc/logical/footer/news.rss",
              "https://russian.rt.com/rss",
              "https://lenta.ru/rss"
            ],
            "items": 15
        },
        "german": {
            "id":   "german",
            "name": "German News RSS",
            "urls": [
              "http://www.faz.net/rss/aktuell/",
              "http://rss.sueddeutsche.de/app/service/rss/alles/index.rss?output=rss",
              "https://www.welt.de/feeds/latest.rss",
              "https://www.tagesspiegel.de/contentexport/feed/home",
              "http://www.taz.de/!p15;rss/"
            ],
            "items": 15
        },
        "tech": {
            "id":   "tech",
            "name": "Tech News RSS",
            "urls": [
              "http://feeds.feedburner.com/TechCrunch",
              "https://www.technologyreview.com/topnews.rss",
              "http://feeds.arstechnica.com/arstechnica/technology-lab",
              "http://feeds.feedburner.com/venturebeat/SZYF"
            ],
            "items": 15
        }
    }
}<|MERGE_RESOLUTION|>--- conflicted
+++ resolved
@@ -34,12 +34,7 @@
         "api_key":      "secret",
         "redirect_url": ""
     },
-<<<<<<< HEAD
-        "rss_presets": {
-=======
-
     "rss_presets": {
->>>>>>> 323ddbce
         "news": {
             "id": "news",
             "name": "News of the Day",
