/**
 * InfraNodus is a lightweight interface to graph databases.
 *
 * This open source, free software is available under MIT license.
 * It is provided as is, with no guarantees and no liabilities.
 * You are very welcome to reuse this code if you keep this notice.
 *
 * Written by Dmitry Paranyushkin | Nodus Labs and hopefully you also...
 * www.noduslabs.com | info AT noduslabs DOT com
 *
 * In some parts the code from the book "Node.js in Action" is used,
 * (c) 2014 Manning Publications Co.
 *
 */

var User = require('../lib/user');

const CSVParse = require('csv-parse');

var Twit = require('twit');
var FlowdockText = require("flowdock-text");

var validate = require('../lib/middleware/validate');
var entries = require('../routes/entries');

var async = require('async');
var Evernote = require('evernote');

var S = require('string');

var config = require('../config.json');

var Imap = require('imap'),
    inspect = require('util').inspect;

var Instruments = require('../lib/tools/instruments.js');

var mimelib = require("mimelib");

var phantom = require('phantom');

var rp = require('request-promise');
var cheerio = require('cheerio');

var extractor = require('unfluff');

var fs = require('fs');

var google = require('google');

const feedparser = require('feedparser-promised');

var options = require('../options');

var max_length = options.settings.max_text_length;
var max_total_length = options.settings.max_total_text_length;


// This is for PDF reader
global.navigator = {
  userAgent: 'node',
}

window.navigator = {
  userAgent: 'node',
}

var pdfreader = require('pdfreader');

// Lemmatizer module initialization
const Morphy = require('phpmorphy').default;

const lemmerEng = new Morphy('en', {
//  nojo:                false,
  storage:             Morphy.STORAGE_MEM,
  predict_by_suffix:   true,
  predict_by_db:       true,
  graminfo_as_text:    true,
  use_ancodes_cache:   false,
  resolve_ancodes:     Morphy.RESOLVE_ANCODES_AS_TEXT
});

const lemmerRus = new Morphy('ru', {
//  nojo:                false,
  storage:             Morphy.STORAGE_MEM,
  predict_by_suffix:   true,
  predict_by_db:       true,
  graminfo_as_text:    true,
  use_ancodes_cache:   false,
  resolve_ancodes:     Morphy.RESOLVE_ANCODES_AS_TEXT
});



// Keeping them here as they are useful libs for future use

//var iconv = require('iconv-lite'); // converting encodings
//var cheerio = require('cheerio'); // for content extraction  from html pages
//var validator = require('validator'); // to validate encodings, emails, numbers




var T = new Twit({
    consumer_key:         config.twitter.consumer_key
    , consumer_secret:      config.twitter.consumer_secret
    , access_token:         config.twitter.access_token
    , access_token_secret:  config.twitter.access_token_secret
});





// GET request to the /settings page (view settings)

exports.render = function(req, res) {

      var contextslist = [];

      if (res.locals.contextslist) {
          contextslist = res.locals.contextslist;
      }




        res.render('import', { title: 'Import Data to InfraNodus', evernote: '', contextlist: contextslist, context: req.query.context, notebooks: '', fornode: req.query.fornode });





};


// GET request to the /google page (view settings)

exports.renderGoogle = function(req, res) {
        var contextslist = [];
        if (res.locals.contextslist) {
            contextslist = res.locals.contextslist;
        }
        res.render('google', { title: 'Google the Google', evernote: '', context: req.query.context, notebooks: '', contextlist: contextslist, fornode: req.query.fornode });

};

exports.renderYouTube = function(req, res) {
        var contextslist = [];
        if (res.locals.contextslist) {
            contextslist = res.locals.contextslist;
        }
        res.render('youtube', { title: 'Analyze YouTube video with subtitles', evernote: '', context: req.query.context, notebooks: '', contextlist: contextslist, fornode: req.query.fornode });

};

exports.renderFiles = function(req, res) {
        var contextslist = [];
        if (res.locals.contextslist) {
            contextslist = res.locals.contextslist;
        }
        res.render('importfiles', { title: 'Import a PDF, TXT or CSV file', evernote: '', context: req.query.context, notebooks: '', contextlist: contextslist, fornode: req.query.fornode });

};

exports.renderApps = function(req, res) {
        // Did we get a list of all the contexts for this user / entries list?
        var contextslist = [];
        if (res.locals.contextslist) {
            contextslist = res.locals.contextslist;
        }
        res.render('apps', { title: 'InfraNodus: Visualize any Text as a Network', evernote: '', context: req.query.context, notebooks: '', contextlist: contextslist, fornode: req.query.fornode });

};

exports.renderTwitter = function(req, res) {
        var contextslist = [];
        if (res.locals.contextslist) {
            contextslist = res.locals.contextslist;
        }
        res.render('twitter', { title: 'InfraNodus: Twitter Text Network Visualization', evernote: '', context: req.query.context, contextlist: contextslist, notebooks: '', fornode: req.query.fornode });

};

exports.renderURL = function(req, res) {
        var contextslist = [];
        if (res.locals.contextslist) {
            contextslist = res.locals.contextslist;
        }
        res.render('importurl', { title: 'InfraNodus: Twitter Text Network Visualization', evernote: '', context: req.query.context, contextlist: contextslist, notebooks: '', fornode: req.query.fornode });
};

exports.renderRSS = function(req, res) {
        var contextslist = [];
        if (res.locals.contextslist) {
            contextslist = res.locals.contextslist;
        }
        res.render('importrss', { title: 'InfraNodus: Twitter Text Network Visualization', evernote: '', context: req.query.context, contextlist: contextslist, notebooks: '', fornode: req.query.fornode });
};

exports.renderEvernote = function(req,res) {

  var contextslist = [];

  if (res.locals.contextslist) {
      contextslist = res.locals.contextslist;
  }


  if (req.session.oauthAccessToken) {


    var client = new Evernote.Client({
      token: req.session.oauthAccessToken,
      sandbox: config.evernote.SANDBOX
    });

    var noteStore = client.getNoteStore();

    noteStore.listNotebooks().then(function(notebooks) {
        //var notebookid = notebooks[1].guid


            var notebooks_names = [];

            for (var t = 0; t < notebooks.length; t++) {
                notebooks_names.push(notebooks[t].name);
            }
            res.render('evernote', { title: 'Import Data to InfraNodus', context: '', fornode: '', notebooks: notebooks_names, contextlist: contextslist, evernote: req.session.oauthAccessToken});


    }).catch(function(err) {
      console.log('Evernote connect error:');
      req.session.error = JSON.stringify(err);
      console.log(req.session.error);
      res.redirect('/');
    });



/*     notebooknotes = noteStore.getNotebook(req.session.oauthAccessToken, "e14d8c18-133f-4bc0-b32a-36ebe6ffd405", function(err, notebook) {

        console.log(notebook);

    });*/




}
else {
  res.render('evernote', { title: 'Import Data to InfraNodus', evernote: '', contextlist: contextslist, context: req.query.context, notebooks: '', fornode: req.query.fornode });

}


};


// POST request to the settings page (change settings)

exports.submit = function(req, res,  next) {

    var user_id = res.locals.user.uid;

    var user_name = res.locals.user.name;

    // What will we analyze?
    var service = req.body.source;

    // What will we be extracting
    var extract = req.body.extract;

    var searchString = '';

    // What is the search string
    if (service == 'twitter' && (!req.body.search || req.body.search == ''))  {
        res.error('Please, enter the @username or a #hashtag');
        res.redirect('back');
    }
    else {
        searchString = req.body.search;
    }

    // How many recent posts
    var limit = 301;
    if (req.body.limit && req.body.limit < limit) {
            limit = req.body.limit;
    }

    // How many connections to import from gkg
    var graphconnections = 20;

    if (req.body.limitgkg && req.body.limitgkg < graphconnections) {

        graphconnections = req.body.limitgkg;

    }

    // List to be used for import
    var importContext = 'imported';
    if (req.body.context && req.body.context.length > 2 && req.body.context.length < 20) {
        importContext = validate.sanitize(req.body.context).replace(/[^\w]/gi, '');
    }
    else {
        req.body.context = importContext;
    }

    // Add a link to the URL after import?

    var append_url = '';

    if (req.body.hide_always) {
        append_url = '?hide_always=1';
    }
    else if (req.body.hide_when_small) {
        append_url = '?hide_when_small=1';
    }

    if (req.body.go_next_add) {
        append_url = append_url + '&go_next_add=' + req.body.go_next_add;
    }

    // We extract only hashtags or hashtags and morphemes
    // TODO reset res.locals after that parameter change

    if (req.body.settings == 'hashtags') {
        res.locals.user.hashnodes = '2';
    }
    else if (req.body.settings == 'morphemes') {
        res.locals.user.hashnodes = '1';
    }

    var twitterRequest = [];

    if (service == 'twitter' && extract == 'user') {
         twitterRequest = {
              type: 'statuses/user_timeline',
              params: {
                    screen_name: searchString.substr(1),
                    count: limit
              }
        }
    }
    else if (service == 'twitter' && extract == 'hashtag') {
         twitterRequest = {
            type: 'search/tweets',
            params: {
                q: searchString,
                count: limit
            }
        }
    }
    else if (service == 'twitter' && extract == 'tophashtag') {
        twitterRequest = {
            type: 'search/tweets',
            params: {
                q: searchString,
                lang: 'en',
                result_type: 'mixed',
                count: limit
            }
        }
    }
    else if (service == 'twitter' && extract == 'timeline') {
        twitterRequest = {
            type: 'friends/ids',
            params: {
                screen_name: searchString.substr(1),
                count: limit
            }
        }

    }
    else if (service == 'twitter' && extract == 'lists') {
        var listname = req.body.listname;
        twitterRequest = {
            type: 'lists/statuses',
            params: {
                slug: listname,
                owner_screen_name: searchString.substr(1),
                count: limit
            }
        }

    }




    console.log('Import parameters submitted: ');
    console.log(searchString);
    console.log(importContext);
    console.log(service);
    console.log(extract);
    console.log(twitterRequest);


    if (searchString && service == 'twitter') {


        // Finding tweets of the @user
        if (twitterRequest.type == 'friends/ids') {

            var tweets = [];
            var moreTwitterRequests = [];

            var errors = 0;

            async.waterfall([

                function(callback){

                    T.get(twitterRequest.type, twitterRequest.params, function(err, data, response) {
                        if (err) {
                            console.log(err);
                            res.error(err);
                            res.redirect('back');
                        }
                        else {
                            console.log(data);
                            var result = data['ids'];
                            for (var i = 0; i < result.length; i++) {
                                var statement = result[i];
                                // Get 3 most recent statements from each friend of a user
                                moreTwitterRequests[i] = {
                                    type: 'statuses/user_timeline',
                                    params: {
                                        user_id: statement,
                                        count: 3
                                    }
                                }

                            }

                            callback(null, moreTwitterRequests);
                        }

                    });



                },
                function(moreTwitterRequests, callback){

                    var count = 0;
                    for (var j = 0; j < moreTwitterRequests.length; j++) {


                        T.get(moreTwitterRequests[j].type, moreTwitterRequests[j].params, function(err, data, response) {

                            if (err) {
                                // TODO do something about those errors that the program just doesn't stall here when Twitter rate is exceeded
                               console.log(err);
                               errors = errors + 1;
                               callback(err, null);
                            }
                            else {
                                var result = data;


                                for (var k = 0; k < result.length; k++) {
                                    var tweetobject = [];
                                    tweetobject['created_at'] = result[k].created_at;
                                    tweetobject['text'] = result[k].text;
                                    tweets.push(tweetobject);
                                }
                                count = count + 1;
                                if (count == moreTwitterRequests.length) {
                                    callback(null, tweets);
                                }
                            }


                        });



                    }


                }
            ], function (err, tweets) {

                if (err) {

                    console.log(err);
                    res.error(JSON.stringify(err));

                    if (errors == 1) {
                     res.redirect('back');
                    }



                }
                else {

                    function sortFunction(a,b){
                        var dateA = new Date(a.created_at).getTime();
                        var dateB = new Date(b.created_at).getTime();
                        return dateA < dateB ? 1 : -1;
                    };

                    tweets.sort(sortFunction);
                    tweets = tweets.splice(0,100);

                    var statements = [];
                    var default_context = importContext;

                    var addToContexts = [];
                    addToContexts.push(default_context);

                    for (key in tweets) {
                        var statement = tweets[key].text;

                        // This clears the Tweet from the mention, but now as we use @mentions as nodes to connect to everything, we don't need it anymore

                     /*   var mentions = FlowdockText.extractMentions(statement);
                        for (index in mentions) {
                            statement = statement.replace(mentions[index], 'user_' + mentions[index].substr(1) + ' (http://twitter.com/' + mentions[index].substr(1) + ')');
                        }*/

                        // This clears Twitter-specific stopwords we don't need

                        statement = statement.replace(/rt /ig,' ');

                        statements.push(statement);
                    }

                    validate.getContextID(user_id, addToContexts, function(result, err) {
                        if (err) {
                            res.error('Something went wrong when adding new Tweets into Neo4J database. Try changing the import category name or open an issue on GitHub.');
                            res.redirect('back');
                        }
                        else {
                            console.log('so the statements we got are');
                            console.log(statements);
                            console.log('and default context');
                            console.log(default_context);
                            // What are the contexts that already exist for this user and their IDs?
                            // Note: actually there's been no contexts, so we just created IDs for all the contexts contained in the statement
                            var contexts = result;

                            console.log('extracted contexts');
                            console.log(contexts);

                            // Create default statement object that has an empty body, default context, and all the context IDs for the user
                            // context: default_context is where all the statements are added anyway
                            // contextids: contexts are the IDs of all the contexts that will be used in those statements

                            var req = {
                                body:  {
                                    entry: {
                                        body: []
                                    },
                                    context: default_context
                                },

                                contextids: contexts,
                                internal: 1,
                                multiple: 1
                            };






                            for (var key in statements) {
                                if (statements.hasOwnProperty(key)) {
                                    req.body.entry.body[key] = statements[key];
                                }
                            }

                            entries.submit(req, res);

                            // Move on to the next one

                          //  res.redirect(res.locals.user.name + '/' + default_context + '/edit');
                        }


                    });


                }
            });


        }
        // Finding tweets with a certain hashtag or a timeline of a @user
        else {
            T.get(twitterRequest.type, twitterRequest.params, function(err, data, response) {
                if (err) {
                    console.log(err);
                    res.error(JSON.stringify(err));
                    res.redirect('back');
                }
                else {
                    var statements = [];

                    var default_context = importContext;

                    var addToContexts = [];
                    addToContexts.push(default_context);

                    var searchquery = twitterRequest.params.q;

                    var result = data;

                    // For hashtag surrounding search remove the actual hashtag from all tweets
                    if (twitterRequest.type == 'search/tweets') {
                        result = data['statuses'];

                    }

                    // Show only @mentions in the graph?
                    var onlymentions = '';
                    if (req.body.onlymentions) {
                          onlymentions = req.body.onlymentions;
                    }


                    // Show only @mentions in the graph?
                    var excludementions = '';
                    if (req.body.excludementions) {
                        excludementions = req.body.excludementions;
                    }

                    console.log('total results: ' + data.length);



                    for (key in result) {
                        if (result[key].lang == 'en' || result[key].lang == 'ru') {
                          if (result[key].text && result[key].text != undefined && result[key].text != 'null') {
                          var statement = result[key].text;
                      /*    var mentions = FlowdockText.extractMentions(statement);
                          for (index in mentions) {
                              statement = statement.replace(mentions[index], 'user_' + mentions[index].substr(1) + ' (http://twitter.com/' + mentions[index].substr(1) + ')');
                          }*/
                         /* if (twitterRequest.type == 'search/tweets') {
                              if (searchquery.charAt(0) == '#') {
                                  statement = statement.toLowerCase().replace(twitterRequest.params.q.toLowerCase(),'_#'+searchquery.substr(1).toLowerCase());
                              }
                              else {
                                  statement = statement.toLowerCase().replace(twitterRequest.params.q.toLowerCase(),'_'+searchquery.substr(1).toLowerCase());
                              }
                          }*/

                          statement = statement.replace(/rt /ig,' ');

                          if (req.body.showtwitters) {
                              statement = '@' + result[key].user.screen_name + ' ' + statement;
                          }

                          if (req.body.excludesearchterm) {

                              var searchPattern = new RegExp('('+searchquery+')', 'ig');
                              statement = statement.replace(searchPattern,' ');

                              if (twitterRequest.type == 'lists/statuses') {
                                  statement = statement.replace(/listname/ig,' ');
                              }
                          }

                          statements.push(statement);

                          }
                        }
                    }


                    validate.getContextID(user_id, addToContexts, function(result, err) {
                        if (err) {
                            res.error('Something went wrong when adding new Twitter lists into Neo4J database. Try changing the Twitter import folder name or open an issue on GitHub.');
                            res.redirect('back');
                        }
                        else {
                            console.log('so the statements we got are');
                            console.log(statements);
                            console.log('and default context');
                            console.log(default_context);
                            // What are the contexts that already exist for this user and their IDs?
                            // Note: actually there's been no contexts, so we just created IDs for all the contexts contained in the statement
                            var contexts = result;

                            console.log('extracted contexts');
                            console.log(contexts);

                            // Create default statement object that has an empty body, default context, and all the context IDs for the user
                            // context: default_context is where all the statements are added anyway
                            // contextids: contexts are the IDs of all the contexts that will be used in those statements

                            var req = {
                                body:  {
                                    entry: {
                                        body: []
                                    },
                                    context: default_context
                                },

                                contextids: contexts,
                                onlymentions: onlymentions,
                                excludementions: excludementions,
                                internal: 1,
                                multiple: 1
                            };


                            for (var key in statements) {
                                if (statements.hasOwnProperty(key)) {
                                    req.body.entry.body[key] = statements[key];
                                }
                            }

                            entries.submit(req, res);

                            // Move on to the next one

                          //  res.redirect(res.locals.user.name + '/' + default_context + '/edit');
                        }


                    });
                }


            });
        }
    }
    else if (service == 'evernote') {

        var userInfo 	= req.session.oauthAccessToken;
        var offset 		= 0;
        var count 		= limit;

        console.log('logged into Evernote');

        var client = new Evernote.Client({
          token: req.session.oauthAccessToken,
          sandbox: config.evernote.SANDBOX
        });

        console.log(req.session.oauthAccessToken);

        var noteStore = client.getNoteStore();
        var noteFilter = new Evernote.NoteStore.NoteFilter;
        var notesMetadataResultSpec = new Evernote.NoteStore.NotesMetadataResultSpec;

        var statements = [];

        var default_context = importContext;

        // Which notebooks to import - this is for checkboxes
        // var notebooksToImport = req.body.notebooks;

        // And this is for radio option
        var notebooksToImport = [];

        if (req.body.notebooks) {
            notebooksToImport.push(req.body.notebooks);
        }
        console.log('notebooks to import:');
        console.log(notebooksToImport);

        noteStore.listNotebooks().then(function(linkedNotebooks) {
            //var notebookid = notebooks[1].guid

                // This below will be needed if we want to add filter notebooks functionality
                //noteFilter.notebookGuid = notebookid;

                // Let's create an array of notebook names to their IDs

                var notebooks_db = [];

                var notebooksList = [];

                var onenotebookid = [];

                for (var t = 0; t < linkedNotebooks.length; t++) {

                     // Check if the notebook is in the list of the notebooks to import
                     if (notebooksToImport.indexOf(linkedNotebooks[t].name) > -1) {
                        notebooks_db[linkedNotebooks[t].guid] = linkedNotebooks[t].name;
                        notebooksList.push(linkedNotebooks[t].name);
                        onenotebookid = linkedNotebooks[t].guid;
                     }

                }

                // This is for checkboxes to filter which notebook we import
                // TODO add a possibility to also filter by a word noteFilter.words = ['one', 'two', 'three'];

                if (notebooksList.length == 1) {
                    noteFilter.notebookGuid = onenotebookid;
                }

                var evspec = new Evernote.NoteStore.NotesMetadataResultSpec({
                  includeNotebookGuid: true
                });



                if (notebooksToImport.length > 0) {


                  noteStore.findNotesMetadata(noteFilter, offset, count, evspec).then(function(noteList) {



                  var notebook_name = [];

                  for (var i = 0; i < noteList.notes.length; i++ ) {

                            notebook_name[i] = noteList.notes[i].notebookGuid;


                  }

                  async.waterfall([

                            function(callback){


                                var addToContexts = [];

                                // Here we create dummy statements in order to create the new contexts and get the IDs for them from our Neo4J DB

                                // This could be a setting if we create a context for each Evernote notebook

                                // for (var m = 0; m < notebooksList.length; m++) {
                                //     addToContexts.push(S(notebooksList[m]).dasherize().chompLeft('-').camelize().s.replace(/[\.,-\/#!$%\^&\*;:{}=\-_`~()]/g,""));
                                // }

                                addToContexts.push(default_context);

                                validate.getContextID(user_id, addToContexts, function(result, err) {
                                    if (err) {
                                        res.error('Something went wrong when adding Evernote folders into Neo4J database. Try changing the name of your Evernote folder or open an issue on GitHub.');
                                        res.redirect('back');
                                    }
                                    else {

                                        // What are the contexts that already exist for this user and their IDs?
                                        // Note: actually there's been no contexts, so we just created IDs for all the contexts contained in the statement
                                        var contexts = result;



                                        callback(null, contexts);
                                    }



                                });



                            },
                            function(contexts, callback){

                               callback(null,contexts);

                            }
                        ], function (err, contexts) {

                            if (err) {

                                console.log(err);



                            }
                            else {



                                var req = {
                                    body:  {
                                        entry: {
                                            body: []
                                        },
                                        context: ''
                                    },

                                    contextids: contexts,
                                    internal: 1,
                                    multiple: 1
                                };

                                var evernotes = [];

                                // If there's a few contexts (notebooks) then we redirect the user to the general view
                                // Otherwise — if ther'es only one — to the contextToFilter

                                if (contexts.length == 1)  {
                                  req.body.context = contexts[0].name;
                                }

                                // req.contextids = selcontexts
                                // req.body.entry.body = body



                                if (noteList.notes.length > 0) {
                                  for (var i = 0; i < noteList.notes.length; i++ ) {


                                      var notebook_id = noteList.notes[i].notebookGuid;

                                      var notebook_name = notebooks_db[notebook_id];

                                      var note_id = noteList.notes[i].guid;

                                      if (notebooksList.indexOf(notebook_name) > -1) {
                                          getStatement(notebook_id, note_id, contexts);
                                      }

                                  }
                                }
                                else {
                                  res.error('This notebook is empty, maybe select another one?');
                                  res.redirect('back');
                                }

                                function getStatement(notebook_id, note_id, contexts) {

                                    noteStore.getNoteContent(note_id).then(function(result) {


                                        // Normalize note, get rid of tags, etc.

                                        var sendstring = result.replace(/<(?:br|\/div|\/p)>/g, "\n").replace(/<.*?>/g, "");

                                        sendstring = sendstring.replace(/&quot;/g, '');


                                        // // Create container for contexts to push
                                        //
                                        // var selcontexts = [];
                                        //
                                        // // Create contained for intemediary context
                                        //
                                        // var selcontexts2 = [];
                                        //
                                        // // What's the notebook name? This will be our context
                                        // var currentcontext = S(notebooks_db[notebook_id]).dasherize().chompLeft('-').camelize().s.replace(/[\.,-\/#!$%\^&\*;:{}=\-_`~()]/g,"");
                                        // currentcontext = currentcontext.replace(/[^\w]/gi, '');
                                        //
                                        // // Now let's find the right ID for that notebook in our database
                                        // for (var i = 0; i < contexts.length; i++) {
                                        //     if (contexts[i].name == currentcontext) {
                                        //         selcontexts2['uid'] = contexts[i].uid;
                                        //         selcontexts2['name'] = contexts[i].name;
                                        //         selcontexts.push(selcontexts2);
                                        //     }
                                        // }
                                        //
                                        // req.contextids = selcontexts;

                                        evernotes.push(sendstring);

                                        if (noteList.notes.length == evernotes.length) {


                                          req.body.entry.body = evernotes;

                                          entries.submit(req, res);


                                        }






                                    }).catch(function(err) {
                                      req.session.error = JSON.stringify(err);
                                      console.log(req.session.error);
                                      res.redirect('/import');
                                    });
                                }

                                //     // Move on to the next one
                                // res.error('Importing content... Please, reload this page in a few seconds...');
                                // res.redirect(res.locals.user.name + '/edit');




                            }
                        });





                }).catch(function(err) {
                  req.session.error = JSON.stringify(err);
                  console.log(req.session.error);
                  res.redirect('/import');
                });

                }
                else {
                    console.log('returning back');
                    res.error('You did not select any notebooks, please, try again');
                    res.redirect('back');
                }



        }).catch(function(err) {
          req.session.error = JSON.stringify(err);
          console.log('evernote went wrong');
          console.log(err);
          console.log(req.session.error);
          res.redirect('/import');
        });





    }

    else if (service == 'email') {

        var email = '';
        var encoding = '';
        var sencoding = '';
        var statements = [];


        var imap = new Imap({
            user: req.body.email,
            password: req.body.password,
            host: req.body.host,
            port: req.body.port,
            tls: req.body.tls
        });

        function openInbox(cb) {
            imap.openBox('Notes', true, cb);
        }

        imap.once('ready', function() {
            openInbox(function(err, box) {
                if (err) {
                    throw err;
                    res.error(err);
                    res.redirect('back');
                }

                // How many last messages do we fetch?
                var nummes = box.messages.total - limit;


                var f = imap.seq.fetch(box.messages.total + ':' + nummes, { bodies: ['HEADER.FIELDS (DATE)','TEXT'], struct: true });
                f.on('message', function(msg, seqno) {
                    // console.log('Message #%d', seqno);
                    var prefix = '(#' + seqno + ') ';
                    msg.on('body', function(stream, info) {
                        if (info.which === 'TEXT') {
                            // console.log(prefix + 'Body [%s] found, %d total bytes', inspect(info.which), info.size);
                        }
                        var buffer = '', count = 0;
                        stream.on('data', function(chunk) {
                            count += chunk.length;
                            buffer += chunk.toString('utf8');
                            if (info.which === 'TEXT')  {
                                // console.log(prefix + 'Body [%s] (%d/%d)', inspect(info.which), count, info.size);
                            }
                        });

                        stream.once('end', function() {

                            // If the message contains text, save it to email variable

                            if (info.which !== 'TEXT') {
                                console.log(prefix + 'Parsed header: %s', inspect(Imap.parseHeader(buffer)));
                            }
                            else  {
                                email = buffer;
                            }

                        });
                    });
                    msg.once('attributes', function(attrs) {

                        // Get the charset of the message obtained

                        var charset = attrs.struct[0].params.charset;
                        var enc = attrs.struct[0].encoding;

                        // Is the main encoding base64 - prioritize
                        if (enc == 'BASE64') {
                            encoding = 'base64';
                        }
                        // Another one – then it'll be that one
                        else {
                            encoding = charset;
                            sencoding = enc;
                        }



                    });
                    msg.once('end', function() {

                        // The statement is empty
                        var statement = '';

                        // If it's base64 convert it to utf8

                        if (encoding == 'base64') {
                            statement = new Buffer(email, 'base64').toString('utf8');
                        }

                        // otherwise it might have weird characters, so convert it accordingly
                        else if (sencoding == 'QUOTED-PRINTABLE') {
                            statement = mimelib.decodeQuotedPrintable(email);

                        }
                        // otherwise it must be utf-8 for real, so keep it that way
                        else {
                            statement = email;
                        }


                        // replace all html with spaces and <br> with \n

                        statement = Instruments.cleanHtml(statement);


                        // add the cleaned statement to array

                        statements.push(statement);


                        // console.log(prefix + 'Body [%s] Finished', inspect(info.which));

                    });
                });
                f.once('error', function(err) {
                    console.log('Fetch error: ' + err);
                });
                f.once('end', function() {

                    // console.log('Done fetching all messages!');

                    var default_context = importContext;

                    var addToContext = [];

                    addToContext.push(default_context);




                    validate.getContextID(user_id, addToContext, function(result, err) {
                        if (err) {
                            res.error('Something went wrong when adding new notes into Neo4J database. Try changing the import list name or open an issue on GitHub.');
                            res.redirect('back');
                        }
                        else {
                            // What are the contexts that already exist for this user and their IDs?
                            // Note: actually there's been no contexts, so we just created IDs for all the contexts contained in the statement

                            var contexts = result;


                            // Create default statement object that has an empty body, default context, and all the context IDs for the user
                            // context: default_context is where all the statements are added anyway
                            // contextids: contexts are the IDs of all the contexts that will be used in those statements

                            var req = {
                                body:  {
                                    entry: {
                                        body: []
                                    },
                                    context: default_context
                                },

                                contextids: contexts,
                                internal: 1,
                                multiple: 1
                            };




                            for (var key in statements) {
                                if (statements.hasOwnProperty(key)) {
                                    req.body.entry.body[key] = statements[key];
                                }
                            }

                            entries.submit(req, res);

                            // Move on to the next one

                          //  res.redirect(res.locals.user.name + '/' + default_context + '/edit');
                        }

                    });
                    imap.end();
                });
            });
        });

        imap.once('error', function(err) {
            console.log(err);
            res.error('Error connecting to email: ' + JSON.stringify(err));
            res.redirect('back');

        });

        imap.once('end', function() {
            console.log('Connection ended');
        });

        imap.connect();


    }

    // gkg
    else if (service == 'gkg') {

        var default_context = importContext;

        var addToContext = [];

        addToContext.push(default_context);

        var searchQuery = searchString;



        validate.getContextID(user_id, addToContext, function(result, err) {
            if (err) {
                res.error('Something went wrong when adding new notes into Neo4J database. Try changing the import list name or open an issue on GitHub.');
                res.redirect('back');
            }
            else {
                // What are the contexts that already exist for this user and their IDs?
                // Note: actually there's been no contexts, so we just created IDs for all the contexts contained in the statement

                var contexts = result;


                // Create default statement object that has an empty body, default context, and all the context IDs for the user
                // context: default_context is where all the statements are added anyway
                // contextids: contexts are the IDs of all the contexts that will be used in those statements

                var req = {
                    body:  {
                        entry: {
                            body: ''
                        },
                        context: default_context
                    },

                    contextids: contexts,
                    internal: 1
                };


                submitRelations(req, res, searchQuery);

            }

        });


        function submitRelations(req, res, searchQuery) {

            phantom.create(function (ph) {
                ph.createPage(function (page) {
                    page.set('settings.userAgent', 'Mozilla/5.0 (Macintosh; Intel Mac OS X 10_7_5) AppleWebKit/537.1 (KHTML, like Gecko) Chrome/21.0.1180.89 Safari/537.1');
                    page.open("http://www.google.com/ncr", function (status) {
                        console.log("opened google NCR ", status);

                        if (status == 'fail') {
                            res.error('Something went wrong getting the results you need.');
                            res.redirect('back');
                        }

                        page.evaluate(function () { return document.title; }, function (result) {
                            console.log('Page title is ' + result);
                            page.open("https://www.google.com/search?gws_rd=ssl&site=&source=hp&q=" + searchQuery, function (status) {
                                console.log("opened google Search Results ", status);
                                if (status == 'fail') {
                                    res.error('Something went wrong opening search results. Maybe try again?');
                                    res.redirect('back');
                                }
                                setTimeout( function() {
                                    page.evaluate(function () { return document.body.innerHTML; }, function (result) {

                                        // Get the first search results page but only from also search for... sentence
                                        setTimeout( function() {

                                            var truncresult = result.substr(result.indexOf('also search for'));

                                            // Load result in Cheerio
                                            var $ = cheerio.load(truncresult);


                                            // Get the link to more results
                                            var expandedurl = $("._Yqb").attr('href');

                                            // Open that link

                                            page.open("https://www.google.com" + expandedurl, function (status) {
                                                console.log("opened connections page ", status);
                                                if (status == 'fail') {
                                                    res.error('Something went wrong importing connections. Maybe try again?');
                                                    res.redirect('back');
                                                }
                                                page.evaluate(function () { return document.body.innerHTML; }, function (result) {

                                                            var $ = cheerio.load(result);

                                                            searchQuery = searchQuery.replace(/\./g, "");

                                                            searchQuery = searchQuery.replace(/\,/g, "");

                                                            if ($(".kltat").length < graphconnections) {
                                                                graphconnections = $(".kltat").length;
                                                            }

                                                            $(".kltat").each(function (index) {
                                                                    var link = $(this);
                                                                    var text = link.text();

                                                                    text = text.replace(/\./g, "");

                                                                    text = text.replace(/\,/g, "");

                                                                    var statement = 'people who search for #' + searchQuery.replace(/ /g,"_") + ' also search for #' + text.replace(/ /g,"_");

                                                                    req.body.entry.body = statement;

                                                                    entries.submit(req, res);

                                                                    if (index == (graphconnections - 1)) {
                                                                        ph.exit();
                                                                        res.error('Importing connections... Reload this page in a few seconds.');
                                                                        res.redirect(res.locals.user.name + '/' + default_context + '/edit');
                                                                        return false;
                                                                    }

                                                            });

                                                });
                                            });

                                        }, 1000);

                                    }, 1000);
                                });

                                // end of eval

                            });

                        });
                    });
                });
            });

        }

    }
    else if (service == 'file') {

        console.log(req.files);

        console.log(req.files.uploadedFile.type);

        var filetype = req.files.uploadedFile.type;

        var process_type = 'classes';

<<<<<<< HEAD
        if (req.files.uploadedFile.size > max_total_length) {
          res.error('Sorry, this file exceeds the maximum of ' + max_total_length + ' bytes. You can contact us directly to process longer files.');
          res.redirect('back');
        }
=======
        var contextmentions = req.body.contextmentions;
>>>>>>> 26da10e1

        // Is the file uploaded and is it a text / html one?
        if (req.files && req.files.uploadedFile.size < max_total_length && (filetype == 'text/html' || filetype == 'text/plain' || filetype == 'application/pdf' || filetype == 'text/csv') ) {

            // Import parameters

            // Which field tells InfraNodus which column has the different "contexts"
            var titlefield = '';

            if (req.body.titlefield && req.body.titlefield.length > 0) {
                if (req.files.uploadedFile.type == 'text/csv') {
                  titlefield = req.body.titlefield;
                }
                else {
                  titlefield = '.' + req.body.titlefield;
                }
            }


            // Which field tells InfraNodus which data to import
            var processfield = '';

            if (req.body.processfield) {
              if (req.files.uploadedFile.type == 'text/csv') {
                processfield = req.body.processfield;
              }
              else {
                processfield = '.' + req.body.processfield;
              }
            }

            var filecontents = ''


            var requestedContext = '';

            if (req.body.context.length > 0) {
              requestedContext = importContext;
            }
            else {
              if (filetype == 'text/csv' && titlefield.length > 0) {
                // Do nothing
              }
              else {
                res.error('Please, specify which graph / context you want to save the text in.');
                res.redirect('back');
              }
            }

            requestedContext = processContext(requestedContext);

            // Read that file

            fs.readFile(req.files.uploadedFile.path, function (err, data) {

              if (err) throw err;

              // It's not a PDF right? Then convert to string UTF8 encoding
              if (filetype != 'application/pdf') {
                  filecontents = data.toString('utf8');
              }
              else {
                  filecontents = data;
              }

              var filedata = [];

              var parsedata = [];

              // Are we dealing with a CSV file? Parse it as JSON
              if (filetype == 'text/csv') {
                      var delimiter
                      if (req.body.delimiter.length == 1) {
                        delimiter = req.body.delimiter;
                      }
                      else {
                        delimtier = ';';
                      }
                      CSVParse(filecontents, {
                      trim: true,
                      columns: true,
                      skip_empty_lines: true,
                      skip_lines_with_error: true,
                      delimiter: delimiter
                      })
                      // Use the readable stream api
                      .on('readable', function(){
                      let record
                      while (record = this.read()) {
                        filedata.push(record)
                      }
                      })
                      // When we are done, test that the parsed output matched what expected
                      .on('error', function(err){
                        console.error(err.message);
                        res.error(err.message);
                        res.redirect('back');
                      })
                      .on('end', function(){

                        // Do we have any limits as to which columns we are adding?
                        var processfields = [];
                        if (processfield && processfield.length > 0) {
                          processfields = processfield.split(',');
                        }

                        // Iterate through results

                        for (var key in filedata) {

                            var statements = '';

                            // Now for each column in results
                            for (var column in filedata[key]) {
                                    if (processfields.length > 0) {
                                      for (var field in processfields) {
                                          if (column == processfields[field]) {
                                            statements += filedata[key][column] + ' ';
                                          }
                                      }
                                      if (contextmentions && titlefield && titlefield.length > 0) {
                                        if (column == titlefield) {
                                          statements += '@' + processContext(titlefield + '_' + filedata[key][column]) + ' ';
                                        }
                                      }

                                    }
                                    else {
                                      if (titlefield && titlefield.length > 0) {
                                        if (contextmentions) {
                                          if (column == titlefield) {
                                            statements += '@' + processContext(titlefield + '_' + filedata[key][column]) + ' ';
                                          }
                                        }
                                        else {
                                          if (column != titlefield) {
                                            statements += filedata[key][column] + ' ';
                                          }
                                        }
                                      }
                                      else {
                                        statements += filedata[key][column] + ' ';
                                      }
                                    }
                            }

                            // Do we have a context field setting? Create an array in parsedata with it
                            if (titlefield && titlefield.length > 0) {
                                  if (!contextmentions) {
                                    if (filedata[key][titlefield]) {
                                        var proccon = processContext(titlefield + '_' + filedata[key][titlefield]);
                                        if (!parsedata[proccon]) {
                                            parsedata[proccon] = [];
                                        }
                                    }
                                    parsedata[proccon].push(statements);
                                  }

                            }

                            if (requestedContext.length > 0) {
                              if (!parsedata[requestedContext]) {
                                  parsedata[requestedContext] = [];
                              }
                              parsedata[requestedContext].push(statements);
                            }

                        }

                        // console.log(parsedata);

                        processFile(titlefield, processfield, filecontents, parsedata, filetype);

                      })
              }
              else if (filetype == 'text/html')  {

                      // Load DIVs in the file contents
                      var $ = cheerio.load(filecontents);

                      // Is there any DIVs with the class .title in that file? This is how we check if it's an Amazon file
                      if (titlefield && $(titlefield) && $(titlefield).length) {

                          $(titlefield).each(function (index) {

                              // Get the Amazon book names
                              // TODO or any classnames
                              var bookname = $(this).text();

                              // Translate the book name into the context name
                              var currentcontext = processContext(bookname);

                              if (!parsedata[currentcontext]) {
                                parsedata[currentcontext] = [];
                              }

                          });
                       }

                      processFile(titlefield, processfield, filecontents, parsedata, filetype);
              }
              else {

                var currentcontext = processContext(importContext);

                if (!parsedata[currentcontext]) {
                  parsedata[currentcontext] = [];
                }

                processFile(titlefield, processfield, filecontents, parsedata, filetype);

              }




              function processFile(titlefield, processfield, filecontents, parsedata, filetype) {

              // Now step by step...
              async.waterfall([

                    function(callback){

                        // First, let's extract the ID of every context (if they exist, if not, create)

                        var addToContexts = [];

                        for (var key in parsedata) {
                          addToContexts.push(key);
                        }

                        validate.getContextID(user_id, addToContexts, function(result, err) {

                                if (err) {
                                    res.error('Something went wrong when adding contexts into Neo4J database. Could be a problem with the file.');
                                    res.redirect('back');
                                }

                                else {

                                    // What are the contexts that already exist for this user and their IDs?
                                    // Note: actually there's been no contexts, so we just created IDs for all the contexts contained in the statement
                                    var contexts = result;

                                    console.log('Extracted contexts from DB with IDs');
                                    console.log(contexts);

                                    callback(null, contexts);
                                }

                        });


                    },
                    function(contexts, callback){

                        // Do import fields exist?
                        if (filetype == 'text/plain' || filetype == 'application/pdf' || filetype == 'text/csv' || filetype == 'text/html') {
                            callback(null,contexts);
                        }

                        else {
                            err = 'Sorry, but InfraNodus does not recognize this kind of content yet. Add a feature request on our GitHub and we will look into it.';
                            callback(err);
                        }


                    }
                  ],
                   function (err, contexts) {

                    if (err) {

                        console.log(err);
                        res.error(err);
                        res.redirect('back');

                    }
                    else {

                        // Separate Amazon highlights file into blocks by the books

                        if (filetype == 'text/html') {

                          console.log("Processing file by classes");

                          // Which classes we use to split the statements?
                          // TODO add some other splitters
                          var books = filecontents.split("bookMain yourHighlightsHeader");

                          var numHighlights = 0;

                          for (var i = 0; i < books.length; i++) {

                              var current_book = books[i];
                              var $$ = cheerio.load(current_book);

                              // Get the name of the book
                              var bookname = '';

                              if (titlefield && $$(titlefield).length) {
                                  bookname = $$(titlefield).first().text();
                              }
                              else {
                                  bookname = importContext;
                              }

                              // Convert it to the context name
                              // TODO this repeats the function above from validate.ContextID so make sure not to change it if the above is not changed also
                              var currentcontext = processContext(bookname);

                              $$(processfield).each(function (index) {

                                  // Get the book names
                                  var highlight = $(this).text();


                                  // Check the corresponding context ID for the book name
                                  var addingcontexts = [];

                                  for (var j = 0; j < contexts.length; j++) {
                                       if (contexts[j].name == currentcontext) {
                                            addingcontexts.push(contexts[j]);
                                       }
                                  }

                                  // Only add a statement if it's below the max limit
                                  if (numHighlights < limit) {
                                       saveHighlight(highlight, addingcontexts);
                                  }

                                  numHighlights++;

                              });


                          }
                        }
                        // if it's a book
                        else if (filetype == 'text/plain' || filetype == 'application/pdf') {


                            if (filetype == 'application/pdf') {

                                  //PDF processing special case
                                  var PDFtextfull = '';

                                  // Parse PDF
                                  new pdfreader.PdfReader().parseBuffer(filecontents, function(err, item){
                                    if (err)
                                      callback(err);
                                    else if (!item) {

                                      saveFileAtOnce(PDFtextfull, contexts);

                                      callback();

                                      }
                                    else if (item.text) {
                                      PDFtextfull += item.text + ' \r\n';

                                      }
                                  });

                            }

                            // Standard text file
                            else {

                                  saveFileAtOnce(filecontents, contexts);

                            }


                        }

                        else if (filetype == 'text/csv') {



                          for (var graph in parsedata) {

                             var addingstatements = '';

                             // Check the corresponding context ID for the book name
                             var addingcontexts = [];

                             for (var j = 0; j < contexts.length; j++) {
                                      if (contexts[j].name == graph) {
                                           addingcontexts.push(contexts[j]);
                                      }
                             }

                             // Put together all statements from that context into one graph
                             for (var st in parsedata[graph]) {
                               addingstatements += parsedata[graph][st] + '\n\n';
                             }

                             saveFileAtOnce(addingstatements, addingcontexts);

                          }

                        }

                        // Move on to the next one
                        res.error('Importing the content... Please, reload this page in 30 seconds...');

                        if (requestedContext.length > 0) {
                            res.redirect(res.locals.user.name + '/' + requestedContext + '/edit');
                        } else {
                            res.redirect(res.locals.user.name + '/edit');
                        }

                    }

                });
              }


            });
        }

        // Did not recognive the filetype
        else {

            if (req.files.uploadedFile.size < max_total_length) {
              res.error('Sorry, but InfraNodus does not recognize this kind of content yet. Add a feature request on GitHub and we will look into it.');
              res.redirect('back');
            }
        }

        // delete file
        fs.unlink(req.files.uploadedFile.path, function (err) {
            if (err) throw err;
            console.log('successfully deleted ' + req.files.path);
        });


        function saveFileAtOnce(fullfiletext, contexts) {

                // and finally create an object to send this entry with the right context

                var req = {
                    body:  {
                        entry: {
                            body: fullfiletext
                        },
                        context: ''
                    },

                    contextids: contexts
                };

               entries.submit(req,res);

        }

    }

    else if (service == 'url') {

      // TODO fix savehighlight function for multiple items
      // TODO do the same above in the file upload

        var numHighlights = 0;

        //console.log(req.body);

        var processfield = validate.sanitize(req.body.processfield);
        var processheadline = validate.sanitize(req.body.processheadline);
        var processteaser = validate.sanitize(req.body.processteaser);
        var processurl = validate.sanitize(req.body.processurl);

        var default_context = importContext;

        var statements = [];


        if (!processheadline){
          processheadline = '';
        }
        if (!processteaser){
          processteaser = '';
        }
        if (!processurl){
          processurl = '';
        }

        var addToContexts = [];

        addToContexts.push(importContext);

        var urloptions = {
            uri: req.body.url,
            headers: {
                'User-Agent': 'Mozilla/5.0 (Macintosh; Intel Mac OS X 10_7_5) AppleWebKit/537.1 (KHTML, like Gecko) Chrome/21.0.1180.89 Safari/537.1'
            },
            transform: function (body) {
               return cheerio.load(body);
            }
        };


        validate.getContextID(user_id, addToContexts, function(result, err) {

                if (err) {
                    res.error('Something went wrong when adding contexts into Neo4J database. Try to choose a different name and do not use special characters.');
                    res.redirect('back');
                }

                else {

                    // What are the contexts that already exist for this user and their IDs?
                    // Note: actually there's been no contexts, so we just created IDs for all the contexts contained in the statement
                    var contexts = result;


                    var atLeastOne = 0;



                    rp(urloptions)

                      .then(function ($) {

                          if (processfield.length == 0 || $(processfield).length == 0) {

                            var extracteddata = extractor($.html());

                            var thisurl = req.body.url;

                            saveHighlight(extracteddata.text.substr(0,max_total_length) + ' ' + thisurl, contexts);

                            res.message('Importing the content automatically... Please, reload this page in 30 seconds...');
                            res.redirect(res.locals.user.name + '/' + importContext + '/edit');

                          }
                          else {
                          $(processfield).each(function (index) {

                                if (processurl.length > 0) {
                                      var thisurl = $(this).find(processurl).attr('href');
                                }
                                else {
                                      var thisurl = '';
                                }

                                if (processheadline.length > 0) {
                                      var thisheadline = $(this).find(processheadline).text();
                                }
                                else {
                                      var thisheadline = '';
                                }

                                if (processteaser.length > 0) {
                                      var thisteaser = $(this).find(processteaser).text();
                                }
                                else {
                                      var thisteaser = '';
                                }

                                var thisprocessurl = processurl;


                                if (thisurl === undefined || !thisurl || thisurl == 'undefined' || thisurl == undefined) {

                                    thisprocessurl = processurl + ' a';
                                    thisurl = $(this).find(thisprocessurl).attr('href');

                                }

                                if ((thisheadline.length > 0 || thisteaser.length > 0) && (atLeastOne <= limit)) {

                                  statements.push(thisheadline + ' ' + validate.splitStatement(thisteaser,(max_length - thisheadline.length - thisurl.length))[0] + ' ' + thisurl);

                                  atLeastOne = atLeastOne + 1;

                                }


                            });

                            if (atLeastOne == 0) {

                              var thisurl = req.body.url;

                              $(processfield).each(function (index) {
                                      if (atLeastOne <= limit) {
                                        var splittedField = validate.splitStatement($(this).text(),(max_length - thisurl.length));
                                        for (var y in splittedField) {
                                          statements.push(splittedField[y] + ' ' + thisurl);
                                        }
                                        atLeastOne = atLeastOne + 1;
                                      }

                              });

                            }

                            // Did we add all the statements into the array? Let's now add them to DB
                            if (atLeastOne == $(processfield).length || atleastOne == limit) {

                              var reqq = {
                                  body:  {
                                      entry: {
                                          body: []
                                      },
                                      context: default_context
                                  },

                                  contextids: contexts,
                                  internal: 1,
                                  multiple: 1
                              };

                              for (var key in statements) {
                                  if (statements.hasOwnProperty(key)) {
                                      reqq.body.entry.body[key] = statements[key];
                                  }
                              }

                              entries.submit(reqq, res);

                            }
                            // res.message('Importing the content based on your classes... Please, reload this page in 30 seconds...');
                            // res.redirect(res.locals.user.name + '/' + importContext + '/edit');
                        }

                       })
                       .catch(function (err) {
                         console.error('Could not import URL: ' + err);
                         res.error('Could not access the URL specified or extract any information. Error code: ' + err);
                         res.redirect('back');
                       });


                }

        });



    }

    else if (service == 'rss') {

        var rssSubmitted = validate.sanitize(req.body.rssinput);

        var rssRequested = rssSubmitted.split(/\s+/).slice(0,10);

        var addToContexts = [];

        var rssFeeds = 0;

        var rssItemsMax = validate.sanitize(req.body.rssitems);

        var includeteasers = validate.sanitize(req.body.includeteasers);

        var statements = [];

        addToContexts.push(importContext);

        var default_context = importContext;

        validate.getContextID(user_id, addToContexts, function(result, err) {

                if (err) {
                    res.error('Something went wrong when adding contexts into Neo4J database. Try to choose a different name and do not use special characters.');
                    res.redirect('back');
                }

                else {

                    // What are the contexts that already exist for this user and their IDs?
                    // Note: actually there's been no contexts, so we just created IDs for all the contexts contained in the statement
                    var contexts = result;

                    // Construct a new REQ object to add all the statements in
                    var reqq = {
                        body:  {
                            entry: {
                                body: []
                            },
                            context: default_context
                        },

                        contextids: contexts,
                        internal: 1,
                        multiple: 1
                    };


                    // How many statements from each RSS feed do we take max?
                    var limito;

                    if (rssItemsMax) {
                      if (rssItemsMax < 300) {
                        limito = rssItemsMax;
                      }
                      else {
                        limito = 10;
                      }
                    }

                    for (var item in rssRequested) {

                      // How many RSS feeds in total can we process?

                          feedparser.parse(rssRequested[item]).then( (items) => {

                              var rssIterations = 0;

                              items.forEach(itemo => {

                                if (rssIterations < limito) {

                                    var thisheadline =  S(itemo.title).stripTags().s;
                                    var thisurl = S(itemo.link).stripTags().s;

                                    if (includeteasers == 1) {
                                      var thisteaser = ' / ' + validate.splitStatement(' ' + S(itemo.description).stripTags().s.replace('Continue reading...', ' ').replace('&nbsp;',' '), (max_length - thisheadline.length - thisurl.length))[0] + ' ';
                                    }
                                    else {
                                      var thisteaser = ' ';
                                    }


                                    statements.push(thisheadline + thisteaser + thisurl);

                                    rssIterations = rssIterations + 1;

                               }

                              });

                          }).then(done => {

                              // Did we process all the feeds submitted?
                              rssFeeds = rssFeeds + 1;

                              if (rssFeeds >= rssRequested.length) {

                                // Save all feeds into the database
                                for (var key in statements) {
                                    if (statements.hasOwnProperty(key)) {
                                        reqq.body.entry.body[key] = statements[key];
                                    }
                                }

                                entries.submit(reqq, res);

                                // Display the next page
                                // res.message('Importing the RSS feeds... Please, reload this page in 30 seconds...');
                                // res.redirect(res.locals.user.name + '/' + importContext + '/edit');

                              }
                          }).catch(error => {

                              // Even if there's an error we still "count" that one
                              // TODO what if only one element of a feed is broken? We might have this number higher than needed.
                              rssFeeds = rssFeeds + 1;

                              console.error('error: ', error);
                              // res.message('Something went wrong with one of the RSS feeds... Please, reload this page in 30 seconds... If nothing appears, go back.');
                              // res.redirect(res.locals.user.name + '/' + importContext + '/edit');
                            });




                    }




                }

        });



    }

    else if (service == 'youtube')  {

            var youtubedl = require('youtube-dl');





            var statements = [];

            var default_context = importContext;

            var addToContexts = [];

            addToContexts.push(default_context);

            var subphrases = req.body.subphrases;

            var sublanguage = req.body.sublanguage;

            if (!sublanguage) { sublanguage = 'en' }

            if (!subphrases) {
              subphrases = '6';
            }
            else {
              subphrases = parseInt(subphrases);
            }

            var ytoptions = {
              // Write automatic subtitle file (youtube only)
              auto: false,
              // Downloads all the available subtitles.
              all: false,
              // Languages of subtitles to download, separated by commas.
              lang: sublanguage

            };

            validate.getContextID(user_id, addToContexts, function(result, err) {

            if (err) {
                console.log(err);
                res.error('Something went wrong when adding a new context into the database. Try changing its name or open an issue on GitHub.');
                res.redirect('back');
            }

            else {
                var contexts = result;
                var req = {
                    body:  {
                        entry: {
                            body: []
                        },
                        context: default_context
                    },

                    contextids: contexts,
                    internal: 1,
                    multiple: 1

                };

                var url = searchString;

                // TODO glue two different subtitles together (from - to)
                // TODO add a link to the video at the end of each glue youtube.be/23282929?t=192

                function youtube_parser(url){
                    var regExp = /^.*((youtu.be\/)|(v\/)|(\/u\/\w\/)|(embed\/)|(watch\?))\??v?=?([^#\&\?]*).*/;
                    var match = url.match(regExp);
                    return (match&&match[7].length==11)? match[7] : false;
                }

                get_subtitles(ytoptions);

                function get_subtitles(ytoptions) {

                    youtubedl.getSubs(url, ytoptions, function(err, files) {

                    if (err)    {
                        console.log(err);
                        res.error('Could not read the video file from the link. We only accept YouTube links like https://www.youtube.com/watch?v=-qgkB0XD4bM or http://youtu.be/-qgkB0XD4bM');
                        res.redirect('back');
                    }
                    else {


                    console.log('subtitle files downloaded:', files);

                    if (files[0]) {

                      console.log(files[0]);




                      fs.readFile(files[0], 'utf8', function(err, contents) {

                        if (err)    {
                            console.log(err);
                            res.error('Could not download the YouTube subtitles file.');
                            res.redirect('back');
                        }
                        else {


                        //Output to console
                        //console.log(captions[0].data);

                        var statements = contents.replace(/<.*?>/g, '').split('\n\n').join('ttttt').replace(/\n/g,' ').split('ttttt');

                        // Shich statment are we adding

                        var j = 0;

                        var repeating_phrase;

                        var prev_statement = ' ';
                        var future_statement = ' ';

                        var previous_timecode;


                        for (var i = 1; i < statements.length; ++i) {

                            var timecode;

                            if (statements[i].substr(0,12)) {


                              var timesplit = statements[i].substr(0,12).split(':');


                              if (timesplit) {

                                if (timesplit[2]) {
                                  var secondsplit = timesplit[2].split('.');

                                  // recalculate timecode into seconds and deduct 3 to point to the right moment
                                  timecode = parseInt(timesplit[0])*60*60 + parseInt(timesplit[1])*60 + parseInt(secondsplit[0]);


                                  var request_body;

                                  var start_time;
                                  var end_time;

                                  start_time = statements[i].substr(0,12);

                                  request_body = statements[i].substr(29) + ' ';

                                  request_body = request_body.replace('align:start','').replace('position:0%','')

                                  repeating_phrase = request_body;

                                  end_time = statements[i].substr(17,12);

                                  // TODO fix this to check for repetition, right now YouTube automated CCs are repeating every 4 times or so

                                  if ((statements[i].indexOf('align:start') > -1) && ytoptions.auto) { subphrases = '4' }

                                    for (var k = 1; k < subphrases; k++) {


                                        if (statements[i+k]) {

                                              var interim_statement = statements[i+k].substr(29).replace('align:start','').replace('position:0%','') + ' ';


                                              request_body = request_body + interim_statement;
                                              end_time = statements[i+k].substr(17,12);



                                        }



                                    }





                                  req.body.entry.body[j] = start_time + ' --> ' + end_time + ' ' + request_body.replace('align:start position:0%',' ') + 'http://youtu.be/' + youtube_parser(searchString) + '?t=' + timecode;


                                  i = i + subphrases - 1;

                                  j = j + 1;




                                }
                              }

                            }
                        }

                        entries.submit(req, res);

                        // TODO

                        // Visualize

                        // We then identify the two main topics

                        // Identify which one is earlier

                        // Minus 2 seconds + 2 seconds — propose to watch that fragment of video

                        }
                        fs.unlink(files[0]);


                    });


                    // if files[0]
                    }
                    else {

                      if (ytoptions.auto) {

                            console.log('NO CAPTIONS');
                            res.error('Sorry, there are no captions in this video.');
                            res.redirect('back');

                      }
                      else {

                        ytoptions = {
                          // Write automatic subtitle file (youtube only)
                          auto: true,
                          // Downloads all the available subtitles.
                          all: false,
                          // Languages of subtitles to download, separated by commas.
                          lang: sublanguage
                        };

                      get_subtitles(ytoptions);
                      }


                    }

                  }


                    });

              }






            }
            });








    }

    else if (service == 'googlesearch')  {

            google.lang = 'us';
            google.tld = 'us';

            google.resultsPerPage = limit;
            var nextCounter = 0;


            var statements = [];

            var default_context = importContext;

            var addToContexts = [];
            addToContexts.push(default_context);

            var excludesearchquery = req.body.excludesearchquery;

            validate.getContextID(user_id, addToContexts, function(result, err) {

            if (err) {
                console.log(err);
                res.error('Something went wrong when adding a new context into the database. Try changing its name or open an issue on GitHub.');
                res.redirect('back');
            }

            else {
                var contexts = result;
                var req = {
                    body:  {
                        entry: {
                            body: []
                        },
                        context: default_context
                    },

                    contextids: contexts,
                    internal: 1,
                    multiple: 1

                };

                // TODO to get also page titles

                google(searchString, function(err, resp){

                    if (err)    {
                        console.log(err);
                        res.error(JSON.stringify(err));
                        res.redirect('back');
                    }

                    for (var i = 0; i < resp.links.length; ++i) {


                      if (resp.links[i].description && resp.links[i].description != 'null' && resp.links[i].description != undefined) {

                        var searchtext = '';

                        // We don't show titles because otherwise there's overload of search terms in the graph
                        // searchtext = resp.links[i].title;

                        searchtext += resp.links[i].description;
                        searchtext += ' ' + resp.links[i].href;
                        searchtext = searchtext.replace(/(0?[1-9]|[12][0-9]|3[01])\s{1}(Jan|Feb|Mar|Apr|May|Jun|Jul|Apr|Sep|Oct|Nov|Dec)\s{1}\d{4}/g, '');

                        if (excludesearchquery) {

                            var searchterms = searchString.split(" ");

                            for (var k = 0; k < searchterms.length; k++) {

                                // Remove the search term from the Google results
                                // TODO maybe there's a way of keeping them in the text and removing the nodes
                                var searchPattern = new RegExp('('+searchterms[k]+')', 'ig');
                                searchtext = searchtext.replace(searchPattern,' ');

                                // Now we find lemmas, so we deal with plural cases and also with Russian word endings and suffixes
                                // TODO this whole thing should be moved outside of this function and Russian lemmas should be added to stopwords not deleted from text

                                if (/[а-яА-ЯЁё]/.test(searchterms[k]) == true) {
                                    var lemmaterm = lemmerRus.lemmatize(searchterms[k]);
                                    if (lemmaterm[0] != undefined) {
                                        searchPattern = new RegExp('('+lemmaterm[0].toLowerCase()+')', 'ig');
                                        searchtext = searchtext.replace(searchPattern,' ');
                                    }
                                }

                                // English?

                                else {
                                    var lemmaterm = lemmerEng.lemmatize(searchterms[k]);
                                    if (lemmaterm[0] != undefined) {
                                        searchPattern = new RegExp('('+lemmaterm[0].toLowerCase()+')', 'ig');
                                        searchtext = searchtext.replace(searchPattern,' ');
                                    }
                                }



                            }
                        }

                        req.body.entry.body[i] = searchtext;

                      }
                    }

                    entries.submit(req, res);



                });




            }
            });








    }

    function saveHighlight(highlight, contexts) {

            // and finally create an object to send this entry with the right context

            var req = {
                body:  {
                    entry: {
                        body: highlight
                    },
                    context: ''
                },

                contextids: contexts,
                internal: 1,
            };


           entries.submit(req,res);


    }

    function processContext(context) {
      var requestedContext = S(context).dasherize().chompLeft('-').camelize().s.replace(/[\.,-\/#!$%\^&\*;:{}=\-_`~()]/g,"");
      requestedContext = requestedContext.replace(/[^\w]/gi, '');
      requestedContext = requestedContext.substr(0,12);
      return requestedContext;
    }




};<|MERGE_RESOLUTION|>--- conflicted
+++ resolved
@@ -1386,14 +1386,10 @@
 
         var process_type = 'classes';
 
-<<<<<<< HEAD
         if (req.files.uploadedFile.size > max_total_length) {
           res.error('Sorry, this file exceeds the maximum of ' + max_total_length + ' bytes. You can contact us directly to process longer files.');
           res.redirect('back');
         }
-=======
-        var contextmentions = req.body.contextmentions;
->>>>>>> 26da10e1
 
         // Is the file uploaded and is it a text / html one?
         if (req.files && req.files.uploadedFile.size < max_total_length && (filetype == 'text/html' || filetype == 'text/plain' || filetype == 'application/pdf' || filetype == 'text/csv') ) {
