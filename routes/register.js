--- conflicted
+++ resolved
@@ -277,108 +277,6 @@
         if (err) return next(err)
 
         // The user with this UID already exists?
-<<<<<<< HEAD
-        if (user.uid) {
-            res.send({
-                errormsg:
-                    'This username is already taken! Please, choose another one.',
-            })
-        }
-
-        // Ok, doesn't exist. Did the user accept the privacy policy?
-        else if (data.consent != 'yes') {
-            res.send({ errormsg: 'Please, accept our privacy policy.' })
-        } else if (data.hostedPage) {
-            //  console.log('hosted page initiated');
-
-            User.checkHostedPage(data.hostedPage, function(err, response) {
-                if (err) {
-                    console.log(err)
-                    res.send({
-                        errormsg:
-                            'Your subscription is not active, you have to renew it or create a new one.',
-                    })
-                } else {
-                    console.log(response.content.customer.email)
-                    console.log(response.content.subscription.status)
-                    if (
-                        response.content.subscription.status == 'in_trial' ||
-                        response.content.subscription.status == 'active'
-                    ) {
-                        create_user({ ...data, session })
-                    } else {
-                        res.send({
-                            errormsg:
-                                'Your subscription is not active, you have to renew it or create a new one.',
-                        })
-                    }
-                }
-            })
-        }
-
-        // Ok, now on to the account creation
-        else {
-            // Do we have a setting for the invitation code and the user submitted it but it's not right?
-
-            if (
-                options.invite.length > 0 &&
-                data.invite.length > 0 &&
-                data.invite != options.invite
-            ) {
-                res.send({
-                    errormsg:
-                        'Please, enter the correct invitation code or leave the field empty to create an account.',
-                })
-            }
-
-            // As there's no invitation code or it's not right, let's proceed to create a subscription for the user
-            else {
-                if (
-                    data.invite.length == 0 &&
-                    options.chargebee &&
-                    options.chargebee.site &&
-                    options.chargebee.api_key
-                ) {
-                    // here we call for ChargeBee
-                    var chargebee_site = options.chargebee.site
-                    var chargebee_api = options.chargebee.api_key
-                    var chargebee_plan = 'infranodus-access'
-                    var redirecturl =
-                        options.chargebee.redirect_url +
-                        '?login=' +
-                        data.username
-
-                    chargebee.configure({
-                        site: chargebee_site,
-                        api_key: chargebee_api,
-                    })
-                    chargebee.hosted_page
-                        .checkout_new({
-                            subscription: {
-                                plan_id: chargebee_plan,
-                            },
-                            // redirect_url : redirecturl,
-                            // embed: false,
-                            customer: {
-                                email: req.body.email,
-                                cf_username: req.body.username,
-                            },
-                        })
-                        .request(function(error, result) {
-                            if (error) {
-                                //handle error
-                                console.log(error)
-                                if (error.error_code == 'wrong_format') {
-                                    res.send({
-                                        errormsg:
-                                            "Your e-mail is in the wrong format. Please, make sure it's correct and try to submit this form again.",
-                                    })
-                                } else {
-                                    res.send({
-                                        errormsg:
-                                            "There was a problem passing your details to the payment processing gateway. Please, check your internet connection and try again or <a href='http://noduslabs.com/contact/'>contact us</a> and let us know about this problem, so we can resolve it for you. Thanks!",
-                                    })
-=======
        if (user.uid) {
            res.send({errormsg:"This username is already taken! Please, choose another one."});
        }
@@ -442,7 +340,6 @@
                                 customer : {
                                   email : req.body.email,
                                   cf_username : req.body.username,
->>>>>>> 7e85b5a5
                                 }
                             } else {
                                 console.log(result)
